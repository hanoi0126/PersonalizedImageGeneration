--- conflicted
+++ resolved
@@ -19,11 +19,7 @@
 max_train_samples: 100
 
 # training
-<<<<<<< HEAD
-train_batch_size: 1 # 16
-=======
 train_batch_size: 4
->>>>>>> af87938d
 num_train_epochs: 100 # 150000
 max_train_steps: 150000 # 150000
 gradient_accumulation_steps: 1
