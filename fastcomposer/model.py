import gc
import types
import warnings
from typing import Optional, Tuple, Union

import torch
import torch.nn as nn
import torch.nn.functional as F
import torchvision.transforms as T
from diffusers import AutoencoderKL, StableDiffusionPipeline, UNet2DConditionModel
from transformers import CLIPTextModel
from transformers.modeling_outputs import BaseModelOutputWithPooling

from facenet_pytorch import MTCNN
from transformers.models.clip.modeling_clip import (
    CLIPModel,
    CLIPPreTrainedModel,
    CLIPTextTransformer,
    _expand_mask,
)

warnings.filterwarnings("ignore", category=FutureWarning)
inference_dtype = torch.bfloat16 if torch.cuda.is_bf16_supported() else torch.float16


class MLP(nn.Module):
    def __init__(self, in_dim, out_dim, hidden_dim, use_residual=True):
        super().__init__()
        if use_residual:
            assert in_dim == out_dim
        self.layernorm = nn.LayerNorm(in_dim)
        self.fc1 = nn.Linear(in_dim, hidden_dim)
        self.fc2 = nn.Linear(hidden_dim, out_dim)
        self.use_residual = use_residual
        self.act_fn = nn.GELU()

    def forward(self, x):
        residual = x
        x = self.layernorm(x)
        x = self.fc1(x)
        x = self.act_fn(x)
        x = self.fc2(x)
        if self.use_residual:
            x = x + residual
        return x


class FastComposerCLIPImageEncoder(CLIPPreTrainedModel):
    @staticmethod
    def from_pretrained(
        global_model_name_or_path,
    ):
        model = CLIPModel.from_pretrained(global_model_name_or_path)
        vision_model = model.vision_model
        visual_projection = model.visual_projection
        vision_processor = T.Normalize(
            (0.48145466, 0.4578275, 0.40821073),
            (0.26862954, 0.26130258, 0.27577711),
        )
        return FastComposerCLIPImageEncoder(
            vision_model,
            visual_projection,
            vision_processor,
        )

    def __init__(
        self,
        vision_model,
        visual_projection,
        vision_processor,
    ):
        super().__init__(vision_model.config)
        self.vision_model = vision_model
        self.visual_projection = visual_projection
        self.vision_processor = vision_processor

        self.image_size = vision_model.config.image_size

    def forward(self, object_pixel_values):
        b, num_objects, c, h, w = object_pixel_values.shape

        object_pixel_values = object_pixel_values.view(b * num_objects, c, h, w)

        if h != self.image_size or w != self.image_size:
            h, w = self.image_size, self.image_size
            object_pixel_values = F.interpolate(
                object_pixel_values, (h, w), mode="bilinear", antialias=True
            )

        object_pixel_values = self.vision_processor(object_pixel_values)
        object_embeds = self.vision_model(object_pixel_values)[1]
        object_embeds = self.visual_projection(object_embeds)
        object_embeds = object_embeds.view(b, num_objects, 1, -1)
        return object_embeds


def fuse_object_embeddings(
    inputs_embeds,
    image_token_mask,
    object_embeds,
    num_objects,
    fuse_fn=torch.add,
):
    object_embeds = object_embeds.to(inputs_embeds.dtype)

    batch_size, max_num_objects = object_embeds.shape[:2]
    seq_length = inputs_embeds.shape[1]
    flat_object_embeds = object_embeds.view(
        -1, object_embeds.shape[-2], object_embeds.shape[-1]
    )

    valid_object_mask = (
        torch.arange(max_num_objects, device=flat_object_embeds.device)[None, :]
        < num_objects[:, None]
    )

    valid_object_embeds = flat_object_embeds[valid_object_mask.flatten()]

    inputs_embeds = inputs_embeds.view(-1, inputs_embeds.shape[-1])
    image_token_mask = image_token_mask.view(-1)
    valid_object_embeds = valid_object_embeds.view(-1, valid_object_embeds.shape[-1])

    # slice out the image token embeddings
    image_token_embeds = inputs_embeds[image_token_mask]
    valid_object_embeds = fuse_fn(image_token_embeds, valid_object_embeds)

    inputs_embeds.masked_scatter_(image_token_mask[:, None], valid_object_embeds)
    inputs_embeds = inputs_embeds.view(batch_size, seq_length, -1)
    return inputs_embeds


class FastComposerPostfuseModule(nn.Module):
    def __init__(self, embed_dim):
        super().__init__()
        self.mlp1 = MLP(embed_dim * 2, embed_dim, embed_dim, use_residual=False)
        self.mlp2 = MLP(embed_dim, embed_dim, embed_dim, use_residual=True)
        self.layer_norm = nn.LayerNorm(embed_dim)

    def fuse_fn(self, text_embeds, object_embeds):
        text_object_embeds = torch.cat([text_embeds, object_embeds], dim=-1)
        text_object_embeds = self.mlp1(text_object_embeds) + text_embeds
        text_object_embeds = self.mlp2(text_object_embeds)
        text_object_embeds = self.layer_norm(text_object_embeds)
        return text_object_embeds

    def forward(
        self,
        text_embeds,
        object_embeds,
        image_token_mask,
        num_objects,
    ) -> torch.Tensor:
        text_object_embeds = fuse_object_embeddings(
            text_embeds, image_token_mask, object_embeds, num_objects, self.fuse_fn
        )

        return text_object_embeds


class FastComposerTextEncoder(CLIPPreTrainedModel):
    _build_causal_attention_mask = CLIPTextTransformer._build_causal_attention_mask

    @staticmethod
    def from_pretrained(model_name_or_path, **kwcfg):
        model = CLIPTextModel.from_pretrained(model_name_or_path, **kwcfg)
        text_model = model.text_model
        return FastComposerTextEncoder(text_model)

    def __init__(self, text_model):
        super().__init__(text_model.config)
        self.config = text_model.config
        self.final_layer_norm = text_model.final_layer_norm
        self.embeddings = text_model.embeddings
        self.encoder = text_model.encoder

    def forward(
        self,
        input_ids,
        image_token_mask=None,
        object_embeds=None,
        num_objects=None,
        attention_mask: Optional[torch.Tensor] = None,
        output_attentions: Optional[bool] = None,
        output_hidden_states: Optional[bool] = None,
        return_dict: Optional[bool] = None,
    ) -> Union[Tuple, BaseModelOutputWithPooling]:
        output_attentions = (
            output_attentions
            if output_attentions is not None
            else self.config.output_attentions
        )
        output_hidden_states = (
            output_hidden_states
            if output_hidden_states is not None
            else self.config.output_hidden_states
        )
        return_dict = (
            return_dict if return_dict is not None else self.config.use_return_dict
        )

        input_shape = input_ids.size()
        input_ids = input_ids.view(-1, input_shape[-1])

        hidden_states = self.embeddings(input_ids)

        bsz, seq_len = input_shape
        causal_attention_mask = self._build_causal_attention_mask(
            bsz, seq_len, hidden_states.dtype
        ).to(hidden_states.device)

        # expand attention_mask
        if attention_mask is not None:
            # [bsz, seq_len] -> [bsz, 1, tgt_seq_len, src_seq_len]
            attention_mask = _expand_mask(attention_mask, hidden_states.dtype)

        encoder_outputs = self.encoder(
            inputs_embeds=hidden_states,
            attention_mask=attention_mask,
            causal_attention_mask=causal_attention_mask,
            output_attentions=output_attentions,
            output_hidden_states=output_hidden_states,
            return_dict=return_dict,
        )

        last_hidden_state = encoder_outputs[0]
        last_hidden_state = self.final_layer_norm(last_hidden_state)

        # text_embeds.shape = [batch_size, sequence_length, transformer.width]
        # take features from the eot embedding (eot_token is the highest number in each sequence)
        # casting to torch.int for onnx compatibility: argmax doesn't support int64 inputs with opset 14
        pooled_output = last_hidden_state[
            torch.arange(last_hidden_state.shape[0], device=last_hidden_state.device),
            input_ids.to(dtype=torch.int, device=last_hidden_state.device).argmax(
                dim=-1
            ),
        ]

        if not return_dict:
            return (last_hidden_state, pooled_output) + encoder_outputs[1:]

        return BaseModelOutputWithPooling(
            last_hidden_state=last_hidden_state,
            pooler_output=pooled_output,
            hidden_states=encoder_outputs.hidden_states,
            attentions=encoder_outputs.attentions,
        )


def unet_store_cross_attention_scores(unet, attention_scores, layers=5):
    from diffusers.models.attention_processor import (
        Attention,
        AttnProcessor,
        AttnProcessor2_0,
    )

    UNET_LAYER_NAMES = [
        "down_blocks.0",
        "down_blocks.1",
        "down_blocks.2",
        "mid_block",
        "up_blocks.1",
        "up_blocks.2",
        "up_blocks.3",
    ]

    start_layer = (len(UNET_LAYER_NAMES) - layers) // 2
    end_layer = start_layer + layers
    applicable_layers = UNET_LAYER_NAMES[start_layer:end_layer]

    def make_new_get_attention_scores_fn(name):
        def new_get_attention_scores(module, query, key, attention_mask=None):
            attention_probs = module.old_get_attention_scores(
                query, key, attention_mask
            )
            attention_scores[name] = attention_probs
            return attention_probs

        return new_get_attention_scores

    for name, module in unet.named_modules():
        if isinstance(module, Attention) and "attn2" in name:
            if not any(layer in name for layer in applicable_layers):
                continue
            if isinstance(module.processor, AttnProcessor2_0):
                module.set_processor(AttnProcessor())
            module.old_get_attention_scores = module.get_attention_scores
            module.get_attention_scores = types.MethodType(
                make_new_get_attention_scores_fn(name), module
            )

    return unet


class BalancedL1Loss(nn.Module):
    def __init__(self, threshold=1.0, normalize=False):
        super().__init__()
        self.threshold = threshold
        self.normalize = normalize

    def forward(self, object_token_attn_prob, object_segmaps):
        if self.normalize:
            object_token_attn_prob = object_token_attn_prob / (
                object_token_attn_prob.max(dim=2, keepdim=True)[0] + 1e-5
            )
        background_segmaps = 1 - object_segmaps
        background_segmaps_sum = background_segmaps.sum(dim=2) + 1e-5
        object_segmaps_sum = object_segmaps.sum(dim=2) + 1e-5

        background_loss = (object_token_attn_prob * background_segmaps).sum(
            dim=2
        ) / background_segmaps_sum

        object_loss = (object_token_attn_prob * object_segmaps).sum(
            dim=2
        ) / object_segmaps_sum

        return background_loss - object_loss


def get_object_localization_loss_for_one_layer(
    cross_attention_scores,
    object_segmaps,
    object_token_idx,
    object_token_idx_mask,
    loss_fn,
):
    bxh, num_noise_latents, num_text_tokens = cross_attention_scores.shape
    b, max_num_objects, _, _ = object_segmaps.shape
    size = int(num_noise_latents**0.5)

    # Resize the object segmentation maps to the size of the cross attention scores
    object_segmaps = F.interpolate(
        object_segmaps, size=(size, size), mode="bilinear", antialias=True
    )  # (b, max_num_objects, size, size)

    object_segmaps = object_segmaps.view(
        b, max_num_objects, -1
    )  # (b, max_num_objects, num_noise_latents)

    num_heads = bxh // b

    cross_attention_scores = cross_attention_scores.view(
        b, num_heads, num_noise_latents, num_text_tokens
    )

    # Gather object_token_attn_prob
    object_token_attn_prob = torch.gather(
        cross_attention_scores,
        dim=3,
        index=object_token_idx.view(b, 1, 1, max_num_objects).expand(
            b, num_heads, num_noise_latents, max_num_objects
        ),
    )  # (b, num_heads, num_noise_latents, max_num_objects)

    object_segmaps = (
        object_segmaps.permute(0, 2, 1)
        .unsqueeze(1)
        .expand(b, num_heads, num_noise_latents, max_num_objects)
    )

    loss = loss_fn(object_token_attn_prob, object_segmaps)

    loss = loss * object_token_idx_mask.view(b, 1, max_num_objects)
    object_token_cnt = object_token_idx_mask.sum(dim=1).view(b, 1) + 1e-5
    loss = (loss.sum(dim=2) / object_token_cnt).mean()

    return loss


def get_object_localization_loss(
    cross_attention_scores,
    object_segmaps,
    image_token_idx,
    image_token_idx_mask,
    loss_fn,
):
    num_layers = len(cross_attention_scores)
    loss = 0
    for k, v in cross_attention_scores.items():
        layer_loss = get_object_localization_loss_for_one_layer(
            v, object_segmaps, image_token_idx, image_token_idx_mask, loss_fn
        )
        loss += layer_loss
    return loss / num_layers


class FastComposerModel(nn.Module):
    def __init__(
        self, text_encoder: FastComposerTextEncoder, image_encoder, vae, unet, cfg
    ):
        super().__init__()
        self.text_encoder = text_encoder
        self.image_encoder = image_encoder
        self.vae = vae
        self.unet = unet
        self.use_ema = False
        self.ema_param = None
        self.pretrained_model_name_or_path = cfg.pretrained_model_path
        self.revision = cfg.revision
        self.non_ema_revision = cfg.non_ema_revision
        self.object_localization: bool = cfg.object_localization
        self.object_localization_weight: float = cfg.object_localization_weight
        self.localization_layers = cfg.localization_layers
<<<<<<< HEAD
        self.mask_loss: bool = cfg.mask_loss
        self.mask_loss_prob: float = cfg.mask_loss_prob
=======
        self.mask_loss = cfg.mask_loss
        self.mask_loss_prob = cfg.mask_loss_prob
        # add: 顔の一致防止損失
        self.face_separation = cfg.face_separation
        self.face_separation_weight = cfg.face_separation_weight
        self.facenet = FaceNet()
>>>>>>> af87938d

        embed_dim = text_encoder.config.hidden_size

        self.postfuse_module = FastComposerPostfuseModule(embed_dim)

        if self.object_localization:
            self.cross_attention_scores = {}
            self.unet = unet_store_cross_attention_scores(
                self.unet, self.cross_attention_scores, self.localization_layers
            )
            self.object_localization_loss_fn = BalancedL1Loss(
                cfg.object_localization_threshold,
                cfg.object_localization_normalize,
            )

    def _clear_cross_attention_scores(self):
        if hasattr(self, "cross_attention_scores"):
            keys = list(self.cross_attention_scores.keys())
            for k in keys:
                del self.cross_attention_scores[k]

        gc.collect()

    @staticmethod
    def from_pretrained(cfg):
        text_encoder = FastComposerTextEncoder.from_pretrained(
            cfg.pretrained_model_path,
            subfolder="text_encoder",
            revision=cfg.revision,
        )
        vae = AutoencoderKL.from_pretrained(
            cfg.pretrained_model_path, subfolder="vae", revision=cfg.revision
        )
        unet = UNet2DConditionModel.from_pretrained(
            cfg.pretrained_model_path,
            subfolder="unet",
            revision=cfg.non_ema_revision,
        )
        image_encoder = FastComposerCLIPImageEncoder.from_pretrained(
            cfg.image_encoder_name_or_path,
        )

        return FastComposerModel(text_encoder, image_encoder, vae, unet, cfg)

    def to_pipeline(self):
        pipe = StableDiffusionPipeline.from_pretrained(
            self.pretrained_model_name_or_path,
            revision=self.revision,
            non_ema_revision=self.non_ema_revision,
            text_encoder=self.text_encoder,
            vae=self.vae,
            unet=self.unet,
        )
        pipe.safety_checker = None

        pipe.image_encoder = self.image_encoder

        pipe.postfuse_module = self.postfuse_module

        return pipe

    def forward(self, batch, noise_scheduler):
        pixel_values = batch["pixel_values"]
        input_ids = batch["input_ids"]
        image_token_mask = batch["image_token_mask"]
        object_pixel_values = batch["object_pixel_values"]
        num_objects = batch["num_objects"]

        vae_dtype = self.vae.parameters().__next__().dtype
        vae_input = pixel_values.to(vae_dtype)

        latents = self.vae.encode(vae_input).latent_dist.sample()
        latents = latents * self.vae.config.scaling_factor

        # Sample noise that we'll add to the latents
        noise = torch.randn_like(latents)
        bsz = latents.shape[0]
        # Sample a random timestep for each image
        timesteps = torch.randint(
            0, noise_scheduler.num_train_timesteps, (bsz,), device=latents.device
        )
        timesteps = timesteps.long()

        # Add noise to the latents according to the noise magnitude at each timestep
        # (this is the forward diffusion process)
        noisy_latents = noise_scheduler.add_noise(latents, noise, timesteps)

        # (bsz, max_num_objects, num_image_tokens, dim)
        object_embeds = self.image_encoder(object_pixel_values)

        encoder_hidden_states = self.text_encoder(
            input_ids, image_token_mask, object_embeds, num_objects
        )[
            0
        ]  # (bsz, seq_len, dim)

        encoder_hidden_states = self.postfuse_module(
            encoder_hidden_states,
            object_embeds,
            image_token_mask,
            num_objects,
        )

        # Get the target for loss depending on the prediction type
        if noise_scheduler.config.prediction_type == "epsilon":
            target = noise
        elif noise_scheduler.config.prediction_type == "v_prediction":
            target = noise_scheduler.get_velocity(latents, noise, timesteps)
        else:
            raise ValueError(
                f"Unknown prediction type {noise_scheduler.config.prediction_type}"
            )

        pred = self.unet(noisy_latents, timesteps, encoder_hidden_states).sample

        if self.mask_loss and torch.rand(1) < self.mask_loss_prob:
            object_segmaps = batch["object_segmaps"]
            mask = (object_segmaps.sum(dim=1) > 0).float()
            mask = F.interpolate(
                mask.unsqueeze(1),
                size=(pred.shape[-2], pred.shape[-1]),
                mode="bilinear",
                align_corners=False,
            )
            pred = pred * mask
            target = target * mask

        denoise_loss = F.mse_loss(pred.float(), target.float(), reduction="mean")
        
        return_dict = {"denoise_loss": denoise_loss}

        # 追加: 顔の一致防止損失
        if cfg.face_separation:
            # 顔部分の再構成画像を取得
            decoded_gen_image = self.vae.decode(pred / self.vae.config.scaling_factor).sample()
            
            print(f"type(decoded_gen_image): {type(decoded_gen_image)}")

            # 生成画像の顔部分を取得
            gen_faces = self.facenet.detect(decoded_gen_image)

            print(f"type(decoded_gen_image): {type(decoded_gen_image)}")

            face_separation_loss = torch.clamp(
                (self.face_separation_delta - torch.norm(face_mask * (decoded_gen_image - decoded_ref_image), p=2, dim=(1, 2, 3))) ** 2, 
                min=0.0
            ).mean()

            return_dict["face_separation_loss"] = face_separation_loss

            denoise_loss += self.face_separation_weight * face_separation_loss  # 重みを調整

        if self.object_localization:
            object_segmaps = batch["object_segmaps"]
            image_token_idx = batch["image_token_idx"]
            image_token_idx_mask = batch["image_token_idx_mask"]
            localization_loss = get_object_localization_loss(
                self.cross_attention_scores,
                object_segmaps,
                image_token_idx,
                image_token_idx_mask,
                self.object_localization_loss_fn,
            )
            return_dict["localization_loss"] = localization_loss
            loss = self.object_localization_weight * localization_loss + denoise_loss
            self._clear_cross_attention_scores()
        else:
            loss = denoise_loss

        return_dict["loss"] = loss
        return return_dict


class FaceNet:
    def __init__(self):
        self.model = MTCNN(keep_all=True, margin=0)

    def detect(self, image):
        return self.model(image)

    def _to_pixel(self, box):
        return box[0], box[1], box[2], box[3]<|MERGE_RESOLUTION|>--- conflicted
+++ resolved
@@ -401,17 +401,12 @@
         self.object_localization: bool = cfg.object_localization
         self.object_localization_weight: float = cfg.object_localization_weight
         self.localization_layers = cfg.localization_layers
-<<<<<<< HEAD
-        self.mask_loss: bool = cfg.mask_loss
-        self.mask_loss_prob: float = cfg.mask_loss_prob
-=======
         self.mask_loss = cfg.mask_loss
         self.mask_loss_prob = cfg.mask_loss_prob
         # add: 顔の一致防止損失
         self.face_separation = cfg.face_separation
         self.face_separation_weight = cfg.face_separation_weight
         self.facenet = FaceNet()
->>>>>>> af87938d
 
         embed_dim = text_encoder.config.hidden_size
 
