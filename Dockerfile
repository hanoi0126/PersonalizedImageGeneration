--- conflicted
+++ resolved
@@ -30,12 +30,8 @@
     libsqlite3-dev \
     liblzma-dev \
     libglib2.0-0 \
-<<<<<<< HEAD
-    apt-get clean && rm -rf /var/lib/apt/lists/*
-=======
     git-lfs && \
     apt-get clean && rm -rf /var/lib/apt/lists/* 
->>>>>>> af87938d
 
 # pyenvインストールおよびPythonバージョンの設定
 ARG PYENV_ROOT="/root/.pyenv"
